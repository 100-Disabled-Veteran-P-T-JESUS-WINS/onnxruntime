// Copyright (c) Microsoft Corporation. All rights reserved.
// Licensed under the MIT License.

#pragma once

#include "core/graph/graph.h"
#include "core/framework/session_options.h"
#include <unordered_set>

namespace onnxruntime {
class Function;
struct IndexedSubGraph;
}  // namespace onnxruntime

namespace onnxruntime {

// use value-based compare to make sure transformer output order is consistent
struct NodeCompare {
  bool operator()(const Node* n1, const Node* n2) const;
};

/**
@class GraphViewer
Class that provides a read-only view of the Graph.
@remarks If the underlying Graph is changed, GetNodesInTopologicalOrder and GetRootNodes may become invalid.
*/
class GraphViewer {
 public:
  /**
  Construct a GraphViewer from the provided Graph instance.
  */
  explicit GraphViewer(const Graph& graph);

  /**
  Construct a GraphViewer from the provided Graph instance, filtering to the nodes specified in the IndexedSubGraph
  */
<<<<<<< HEAD
  explicit GraphViewer(const Graph& graph, const IndexedSubGraph& subgraph);
=======
  explicit GraphViewer(const Graph& graph, const IndexedSubGraph& filter_info);
>>>>>>> f2c41858

  /** Gets the Graph name. */
  const std::string& Name() const noexcept;

  /** Gets the Graph description. */
  const std::string& Description() const noexcept;

  /**
  Gets a tensor created from an initializer.
  @param tensor_name The tensor name
  @param[out] value Sets the pointer to the TensorProto if found, or nullptr if not.
  @returns True if found. False if not.
  */
  bool GetInitializedTensor(const std::string& tensor_name, const ONNX_NAMESPACE::TensorProto*& value) const;

  /** Returns true if an initializer value can be overridden by a graph input with the same name. */
  bool CanOverrideInitializer() const noexcept;

  /**
  Gets the Graph inputs, excluding initializers.
  @returns Collection of NodeArg pointers for the graph inputs, excluding inputs that have matching initializers.
  @remarks No nullptr values in the returned collection. The order will be the same as in the GraphProto.
<<<<<<< HEAD
           Filtered to subgraph_ if set.
=======
           Inputs are for filter_info_ if set.
>>>>>>> f2c41858
  */
  const std::vector<const NodeArg*>& GetInputs() const noexcept;

  /**
  Gets the Graph inputs, including any initializers.
  @returns Collection of NodeArg pointers for all the graph inputs.
  @remarks No nullptr values in the returned collection. The order will be the same as in the GraphProto.
<<<<<<< HEAD
           Filtered to subgraph_ if set.
=======
           Inputs are for filter_info_ if set.
>>>>>>> f2c41858
  */
  const std::vector<const NodeArg*>& GetInputsIncludingInitializers() const noexcept;

  /**
  Gets the Graph outputs.
  @returns Collection of NodeArg pointers for all the graph outputs.
  @remarks No nullptr values in the returned collection. The order will be the same as in the GraphProto.
<<<<<<< HEAD
           Filtered to subgraph_ if set.
=======
           Outputs are for filter_info_ if set.
>>>>>>> f2c41858
  */
  const std::vector<const NodeArg*>& GetOutputs() const noexcept;

  /** Gets all ValueInfo NodeArg instances in the Graph.
<<<<<<< HEAD
  @remarks NOT filtered to subgraph_ if set.
=======
  @remarks NOT filtered using filter_info_.
>>>>>>> f2c41858
  */
  const std::vector<const NodeArg*>& GetValueInfo() const noexcept;

  /**
  Gets the Node instance at the specified index.
  @param node_index Index to retrieve Node from.
<<<<<<< HEAD
  @remarks May return nullptr if index no longer points to a valid node due to the node being freed, of if
           node is filtered by subgraph_.
=======
  @remarks May return nullptr if index no longer points to a valid node due to the node being freed, or if
           node is excluded by filter_info_.
>>>>>>> f2c41858
  */
  const Node* GetNode(NodeIndex node_index) const;

  /**  Gets an iterator over all the valid Nodes in the Graph.
<<<<<<< HEAD
  @remarks Filtered to subgraph_ if set.  
=======
  @remarks Nodes are filtered using filter_info_ if set.
>>>>>>> f2c41858
  */
  const ConstGraphNodes& Nodes() const noexcept;

  /** Gets the number of valid nodes in the Graph. 
<<<<<<< HEAD
  @remarks Filtered to subgraph_ if set.
=======
  @remarks Returns the number of nodes in filter_info_ if set.
>>>>>>> f2c41858
  */
  int NumberOfNodes() const noexcept;

  /** Gets the maximum NodeIndex value used by Nodes in the Graph. */
  int MaxNodeIndex() const noexcept;

  /** Gets the NodeIndex values for the Graph nodes, sorted into topological order.  
<<<<<<< HEAD
  @remarks Filtered to subgraph_ if set.
=======
  @remarks Filtered using filter_info_ if set.
>>>>>>> f2c41858
  */
  const std::vector<NodeIndex>& GetNodesInTopologicalOrder(ExecutionOrder order = ExecutionOrder::DEFAULT) const;

  /**
  Gets the NodeIndex values for the root nodes in the Graph.
  The root nodes are the topmost nodes in the Graph that receive inputs from the Graph inputs
  and no other nodes in the Graph.
<<<<<<< HEAD
  @remarks Not supported if subgraph_ is set.
=======
  @remarks Not supported if filter_info_ is set.
>>>>>>> f2c41858
  */
  const std::vector<NodeIndex>& GetRootNodes() const;

  /** Gets all tensors created from initializers. */
  const InitializedTensorSet& GetAllInitializedTensors() const noexcept;

  /**
  Gets the NodeArg instance for the given name.
  @returns A NodeArg if found, a nullptr if not.
  */
  const NodeArg* GetNodeArg(const std::string& name) const;

  /** Gets the map of operator domains to their opset versions. */
  const std::unordered_map<std::string, int>& DomainToVersionMap() const noexcept {
    return graph_->DomainToVersionMap();
  }

  /** Checks if this is a Subgraph */
  bool IsSubgraph() const;

  /** Get the internal graph*/
  const Graph& GetGraph() const { return *graph_; }

  /**
  returns true if 'name' is an initializer, and is constant and cannot be overridden at runtime.
  @param check_outer_scope If true and the 'graph_' is a subgraph, check parent graph/s for 'name' 
                           if the name is not found in 'graph_'.
  */
  bool IsConstantInitializer(const std::string& name, bool check_outer_scope) const;

  /** Get the Node containing this Graph if IsSubgraph is true. Returns nullptr otherwise. */
  const Node* ParentNode() const noexcept { return graph_->ParentNode(); }

#if !defined(ORT_MINIMAL_BUILD)
  /** Get the consumer nodes of a node arg */
  std::vector<const Node*> GetConsumerNodes(const std::string& node_arg_name) const {
    return graph_->GetConsumerNodes(node_arg_name);
  }

  /** Get the producer node of a node arg */
  const Node* GetProducerNode(const std::string& node_arg_name) const {
    return graph_->GetProducerNode(node_arg_name);
  }
#endif

 private:
  ORT_DISALLOW_COPY_ASSIGNMENT_AND_MOVE(GraphViewer);
<<<<<<< HEAD
  GraphViewer(const Graph& graph, const IndexedSubGraph* subgraph);
=======
  GraphViewer(const Graph& graph, const IndexedSubGraph* filter_info);
>>>>>>> f2c41858

  const Graph* graph_;
  ConstGraphNodes graph_nodes_;

  // The NodeIndex values of the graph nodes sorted in topological order.
  std::vector<NodeIndex> nodes_in_topological_order_;

#if !defined(ORT_MINIMAL_BUILD)
  // The NodeIndex values of the graph nodes sorted in topological order with priority.
  std::vector<NodeIndex> nodes_in_topological_order_with_priority_;
#endif

  // Graph root nodes.
  std::vector<NodeIndex> root_nodes_;

  // if we're limiting the view to an IndexedSubGraph we need to create a few pieces of infrastructure that would
  // usually come from the full graph
<<<<<<< HEAD
  const IndexedSubGraph* subgraph_{nullptr};
  std::unordered_set<NodeIndex> subgraph_node_indices_;
  std::vector<const NodeArg*> subgraph_inputs_;
  std::vector<const NodeArg*> subgraph_inputs_including_initializers_;
  std::vector<const NodeArg*> subgraph_outputs_;
=======
  const IndexedSubGraph* filter_info_{nullptr};
  std::unordered_set<NodeIndex> filtered_node_indices_;
  std::vector<const NodeArg*> filtered_node_inputs_;
  std::vector<const NodeArg*> filtered_node_inputs_including_initializers_;
  std::vector<const NodeArg*> filtered_node_outputs_;
>>>>>>> f2c41858
};
}  // namespace onnxruntime<|MERGE_RESOLUTION|>--- conflicted
+++ resolved
@@ -34,11 +34,7 @@
   /**
   Construct a GraphViewer from the provided Graph instance, filtering to the nodes specified in the IndexedSubGraph
   */
-<<<<<<< HEAD
-  explicit GraphViewer(const Graph& graph, const IndexedSubGraph& subgraph);
-=======
   explicit GraphViewer(const Graph& graph, const IndexedSubGraph& filter_info);
->>>>>>> f2c41858
 
   /** Gets the Graph name. */
   const std::string& Name() const noexcept;
@@ -61,11 +57,7 @@
   Gets the Graph inputs, excluding initializers.
   @returns Collection of NodeArg pointers for the graph inputs, excluding inputs that have matching initializers.
   @remarks No nullptr values in the returned collection. The order will be the same as in the GraphProto.
-<<<<<<< HEAD
-           Filtered to subgraph_ if set.
-=======
            Inputs are for filter_info_ if set.
->>>>>>> f2c41858
   */
   const std::vector<const NodeArg*>& GetInputs() const noexcept;
 
@@ -73,11 +65,7 @@
   Gets the Graph inputs, including any initializers.
   @returns Collection of NodeArg pointers for all the graph inputs.
   @remarks No nullptr values in the returned collection. The order will be the same as in the GraphProto.
-<<<<<<< HEAD
-           Filtered to subgraph_ if set.
-=======
            Inputs are for filter_info_ if set.
->>>>>>> f2c41858
   */
   const std::vector<const NodeArg*>& GetInputsIncludingInitializers() const noexcept;
 
@@ -85,51 +73,30 @@
   Gets the Graph outputs.
   @returns Collection of NodeArg pointers for all the graph outputs.
   @remarks No nullptr values in the returned collection. The order will be the same as in the GraphProto.
-<<<<<<< HEAD
-           Filtered to subgraph_ if set.
-=======
            Outputs are for filter_info_ if set.
->>>>>>> f2c41858
   */
   const std::vector<const NodeArg*>& GetOutputs() const noexcept;
 
   /** Gets all ValueInfo NodeArg instances in the Graph.
-<<<<<<< HEAD
-  @remarks NOT filtered to subgraph_ if set.
-=======
   @remarks NOT filtered using filter_info_.
->>>>>>> f2c41858
   */
   const std::vector<const NodeArg*>& GetValueInfo() const noexcept;
 
   /**
   Gets the Node instance at the specified index.
   @param node_index Index to retrieve Node from.
-<<<<<<< HEAD
-  @remarks May return nullptr if index no longer points to a valid node due to the node being freed, of if
-           node is filtered by subgraph_.
-=======
   @remarks May return nullptr if index no longer points to a valid node due to the node being freed, or if
            node is excluded by filter_info_.
->>>>>>> f2c41858
   */
   const Node* GetNode(NodeIndex node_index) const;
 
   /**  Gets an iterator over all the valid Nodes in the Graph.
-<<<<<<< HEAD
-  @remarks Filtered to subgraph_ if set.  
-=======
   @remarks Nodes are filtered using filter_info_ if set.
->>>>>>> f2c41858
   */
   const ConstGraphNodes& Nodes() const noexcept;
 
   /** Gets the number of valid nodes in the Graph. 
-<<<<<<< HEAD
-  @remarks Filtered to subgraph_ if set.
-=======
   @remarks Returns the number of nodes in filter_info_ if set.
->>>>>>> f2c41858
   */
   int NumberOfNodes() const noexcept;
 
@@ -137,11 +104,7 @@
   int MaxNodeIndex() const noexcept;
 
   /** Gets the NodeIndex values for the Graph nodes, sorted into topological order.  
-<<<<<<< HEAD
-  @remarks Filtered to subgraph_ if set.
-=======
   @remarks Filtered using filter_info_ if set.
->>>>>>> f2c41858
   */
   const std::vector<NodeIndex>& GetNodesInTopologicalOrder(ExecutionOrder order = ExecutionOrder::DEFAULT) const;
 
@@ -149,11 +112,7 @@
   Gets the NodeIndex values for the root nodes in the Graph.
   The root nodes are the topmost nodes in the Graph that receive inputs from the Graph inputs
   and no other nodes in the Graph.
-<<<<<<< HEAD
-  @remarks Not supported if subgraph_ is set.
-=======
   @remarks Not supported if filter_info_ is set.
->>>>>>> f2c41858
   */
   const std::vector<NodeIndex>& GetRootNodes() const;
 
@@ -201,11 +160,7 @@
 
  private:
   ORT_DISALLOW_COPY_ASSIGNMENT_AND_MOVE(GraphViewer);
-<<<<<<< HEAD
-  GraphViewer(const Graph& graph, const IndexedSubGraph* subgraph);
-=======
   GraphViewer(const Graph& graph, const IndexedSubGraph* filter_info);
->>>>>>> f2c41858
 
   const Graph* graph_;
   ConstGraphNodes graph_nodes_;
@@ -223,18 +178,10 @@
 
   // if we're limiting the view to an IndexedSubGraph we need to create a few pieces of infrastructure that would
   // usually come from the full graph
-<<<<<<< HEAD
-  const IndexedSubGraph* subgraph_{nullptr};
-  std::unordered_set<NodeIndex> subgraph_node_indices_;
-  std::vector<const NodeArg*> subgraph_inputs_;
-  std::vector<const NodeArg*> subgraph_inputs_including_initializers_;
-  std::vector<const NodeArg*> subgraph_outputs_;
-=======
   const IndexedSubGraph* filter_info_{nullptr};
   std::unordered_set<NodeIndex> filtered_node_indices_;
   std::vector<const NodeArg*> filtered_node_inputs_;
   std::vector<const NodeArg*> filtered_node_inputs_including_initializers_;
   std::vector<const NodeArg*> filtered_node_outputs_;
->>>>>>> f2c41858
 };
 }  // namespace onnxruntime
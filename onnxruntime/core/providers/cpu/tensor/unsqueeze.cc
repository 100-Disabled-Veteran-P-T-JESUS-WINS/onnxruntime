--- conflicted
+++ resolved
@@ -18,19 +18,9 @@
         .TypeConstraint("T", DataTypeImpl::AllTensorTypes()),
     Unsqueeze);
 
-ONNX_CPU_OPERATOR_VERSIONED_KERNEL(
+ONNX_CPU_OPERATOR_KERNEL(
     Unsqueeze,
     11,
-    12,
-    KernelDefBuilder()
-        .Alias(0, 0)
-        .TypeConstraint("T", DataTypeImpl::AllTensorTypes()),
-    Unsqueeze);
-
-// axes is input instead of attribute
-ONNX_CPU_OPERATOR_KERNEL(
-    Unsqueeze,
-    13,
     KernelDefBuilder()
         .Alias(0, 0)
         .TypeConstraint("T", DataTypeImpl::AllTensorTypes()),
@@ -41,47 +31,12 @@
   ORT_ENFORCE(X != nullptr);
   auto& input_tensor = *X;
 
-<<<<<<< HEAD
-  const auto* axes = ctx->Input<Tensor>(1);
-  std::vector<int64_t> axes_input = axes_;
-  if (axes != nullptr) {
-    axes_input.resize(0);
-    size_t num_elements = axes->Shape().Size();
+  // New dimension count is the current dimensions + the number of entries in axes_
+  // Initialize output_dims to 0 in each axis initially
+  std::vector<int64_t> output_dims(axes_.size() + input_tensor.Shape().NumDimensions(), 0);
 
-    const int64_t* axes_data = axes->Data<int64_t>();
-
-    for (size_t i = 0; i < num_elements; ++i) {
-      axes_input.push_back(axes_data[i]);
-    }
-=======
-  std::vector<int64_t> axes;
-  size_t num_inputs = ctx->InputCount();
-  if (num_inputs == 2) { //axes is an input
-    const Tensor* axes_tensor = ctx->Input<Tensor>(1);
-    ORT_ENFORCE(axes_tensor != nullptr, "Axes input is null");
-    ORT_ENFORCE(axes_tensor->Shape().NumDimensions() == 1,
-                "An axes tensor must be a vector tensor.");
-    auto nDims = static_cast<size_t>(axes_tensor->Shape()[0]);
-    const auto* data = axes_tensor->template Data<int64_t>();
-    axes.assign(data, data + nDims);
-  } else {
-    axes.assign(axes_.begin(), axes_.end());
->>>>>>> db63c5d1
-  }
-
-  // New dimension count is the current dimensions + the number of entries in axes
-  // Initialize output_dims to 0 in each axis initially
-<<<<<<< HEAD
-  std::vector<int64_t> output_dims(axes_input.size() + input_tensor.Shape().NumDimensions(), 0);
-
-  // Set all axes_input indices to 1 in output_dims and check for duplicates
-  for (int64_t axis : axes_input) {
-=======
-  std::vector<int64_t> output_dims(axes.size() + input_tensor.Shape().NumDimensions(), 0);
-
-  // Set all axes indices to 1 in output_dims and check for duplicates
-  for (int64_t axis : axes) {
->>>>>>> db63c5d1
+  // Set all axes_ indices to 1 in output_dims and check for duplicates
+  for (int64_t axis : axes_) {
     // Valid axis range is [0, output_rank - 1]
     axis = HandleNegativeAxis(axis, output_dims.size());
     if (axis < 0 || axis >= static_cast<int64_t>(output_dims.size()))

# Copyright (c) Microsoft Corporation. All rights reserved.
# Licensed under the MIT License.

set(TEST_SRC_DIR ${ONNXRUNTIME_ROOT}/test)
set(TEST_INC_DIR ${ONNXRUNTIME_ROOT})
if (onnxruntime_USE_TVM)
  list(APPEND TEST_INC_DIR ${TVM_INCLUDES})
endif()

if (onnxruntime_USE_OPENVINO)
    list(APPEND TEST_INC_DIR ${OPENVINO_INCLUDE_DIR})
endif()

set(disabled_warnings)
set(extra_includes)
function(AddTest)
  cmake_parse_arguments(_UT "DYN" "TARGET" "LIBS;SOURCES;DEPENDS" ${ARGN})
  if(_UT_LIBS)
    list(REMOVE_DUPLICATES _UT_LIBS)
  endif()
  list(REMOVE_DUPLICATES _UT_SOURCES)

  if (_UT_DEPENDS)
    list(REMOVE_DUPLICATES _UT_DEPENDS)
  endif(_UT_DEPENDS)

  add_executable(${_UT_TARGET} ${_UT_SOURCES})

  source_group(TREE ${TEST_SRC_DIR} FILES ${_UT_SOURCES})
  set_target_properties(${_UT_TARGET} PROPERTIES FOLDER "ONNXRuntimeTest")

  if (_UT_DEPENDS)
    add_dependencies(${_UT_TARGET} ${_UT_DEPENDS})
  endif(_UT_DEPENDS)
  if(_UT_DYN)
    target_link_libraries(${_UT_TARGET} PRIVATE ${_UT_LIBS} gtest gmock onnxruntime ${CMAKE_DL_LIBS} Threads::Threads)
  else()
    target_link_libraries(${_UT_TARGET} PRIVATE ${_UT_LIBS} gtest gmock ${onnxruntime_EXTERNAL_LIBRARIES})
  endif()
  onnxruntime_add_include_to_target(${_UT_TARGET} date_interface)
  target_include_directories(${_UT_TARGET} PRIVATE ${TEST_INC_DIR})
  if (onnxruntime_USE_CUDA)
    target_include_directories(${_UT_TARGET} PRIVATE ${CUDA_INCLUDE_DIRS} ${onnxruntime_CUDNN_HOME}/include)
  endif()
  if (onnxruntime_ENABLE_LANGUAGE_INTEROP_OPS AND onnxruntime_ENABLE_PYTHON)
    target_compile_definitions(${_UT_TARGET} PRIVATE ENABLE_LANGUAGE_INTEROP_OPS)
  endif()
  if (WIN32)
    if (onnxruntime_USE_CUDA)
      # disable a warning from the CUDA headers about unreferenced local functions
      if (MSVC)
        target_compile_options(${_UT_TARGET} PRIVATE "$<$<COMPILE_LANGUAGE:CUDA>:-Xcompiler /wd4505>"
                "$<$<NOT:$<COMPILE_LANGUAGE:CUDA>>:/wd4505>")
      endif()
    endif()
    target_compile_options(${_UT_TARGET} PRIVATE ${disabled_warnings})
  else()
    target_compile_options(${_UT_TARGET} PRIVATE ${DISABLED_WARNINGS_FOR_TVM})
    target_compile_options(${_UT_TARGET} PRIVATE "$<$<COMPILE_LANGUAGE:CUDA>:SHELL:-Xcompiler -Wno-error=sign-compare>"
            "$<$<NOT:$<COMPILE_LANGUAGE:CUDA>>:-Wno-error=sign-compare>")
  endif()

  set(TEST_ARGS)
  if (onnxruntime_GENERATE_TEST_REPORTS)
    # generate a report file next to the test program
    list(APPEND TEST_ARGS
      "--gtest_output=xml:$<SHELL_PATH:$<TARGET_FILE:${_UT_TARGET}>.$<CONFIG>.results.xml>")
  endif(onnxruntime_GENERATE_TEST_REPORTS)

  add_test(NAME ${_UT_TARGET}
    COMMAND ${_UT_TARGET} ${TEST_ARGS}
    WORKING_DIRECTORY $<TARGET_FILE_DIR:${_UT_TARGET}>
    )
endfunction(AddTest)

#Do not add '${TEST_SRC_DIR}/util/include' to your include directories directly
#Use onnxruntime_add_include_to_target or target_link_libraries, so that compile definitions
#can propagate correctly.

file(GLOB onnxruntime_test_utils_src CONFIGURE_DEPENDS
  "${TEST_SRC_DIR}/util/include/*.h"
  "${TEST_SRC_DIR}/util/*.cc"
)

file(GLOB onnxruntime_test_common_src CONFIGURE_DEPENDS
  "${TEST_SRC_DIR}/common/*.cc"
  "${TEST_SRC_DIR}/common/*.h"
  "${TEST_SRC_DIR}/common/logging/*.cc"
  "${TEST_SRC_DIR}/common/logging/*.h"
  )

file(GLOB onnxruntime_test_ir_src CONFIGURE_DEPENDS
  "${TEST_SRC_DIR}/ir/*.cc"
  "${TEST_SRC_DIR}/ir/*.h"
  )

file(GLOB onnxruntime_test_optimizer_src CONFIGURE_DEPENDS
  "${TEST_SRC_DIR}/optimizer/*.cc"
  "${TEST_SRC_DIR}/optimizer/*.h"
  )

set(onnxruntime_test_framework_src_patterns
  "${TEST_SRC_DIR}/framework/*.cc"
  "${TEST_SRC_DIR}/framework/*.h"
  "${TEST_SRC_DIR}/platform/*.cc"
  )

if(WIN32)
  list(APPEND onnxruntime_test_framework_src_patterns
    "${TEST_SRC_DIR}/platform/windows/*.cc"
    "${TEST_SRC_DIR}/platform/windows/logging/*.cc" )
endif()

if(onnxruntime_USE_CUDA)
  list(APPEND onnxruntime_test_framework_src_patterns  ${TEST_SRC_DIR}/framework/cuda/*)
endif()

set(onnxruntime_test_providers_src_patterns
  "${TEST_SRC_DIR}/providers/*.h"
  "${TEST_SRC_DIR}/providers/*.cc"
  "${TEST_SRC_DIR}/framework/TestAllocatorManager.cc"
  "${TEST_SRC_DIR}/framework/TestAllocatorManager.h"
  "${TEST_SRC_DIR}/framework/test_utils.cc"
  "${TEST_SRC_DIR}/framework/test_utils.h"
  )
if(NOT onnxruntime_DISABLE_CONTRIB_OPS)
  list(APPEND onnxruntime_test_providers_src_patterns
    "${TEST_SRC_DIR}/contrib_ops/*.h"
    "${TEST_SRC_DIR}/contrib_ops/*.cc")
endif()

if(onnxruntime_USE_FEATURIZERS)
  list(APPEND onnxruntime_test_providers_src_patterns
    "${TEST_SRC_DIR}/featurizers_ops/*.h"
    "${TEST_SRC_DIR}/featurizers_ops/*.cc")
endif()

file(GLOB onnxruntime_test_providers_src CONFIGURE_DEPENDS
  ${onnxruntime_test_providers_src_patterns})
file(GLOB_RECURSE onnxruntime_test_providers_cpu_src CONFIGURE_DEPENDS
  "${TEST_SRC_DIR}/providers/cpu/*"
  )
list(APPEND onnxruntime_test_providers_src ${onnxruntime_test_providers_cpu_src})

if (onnxruntime_USE_NGRAPH)
  file(GLOB_RECURSE onnxruntime_test_providers_ngraph_src CONFIGURE_DEPENDS
    "${TEST_SRC_DIR}/providers/ngraph/*"
    )
  list(APPEND onnxruntime_test_providers_src ${onnxruntime_test_providers_ngraph_src})
endif()

if (onnxruntime_USE_NNAPI)
  file(GLOB_RECURSE onnxruntime_test_providers_nnapi_src CONFIGURE_DEPENDS
    "${TEST_SRC_DIR}/providers/nnapi/*"
    )
  list(APPEND onnxruntime_test_providers_src ${onnxruntime_test_providers_nnapi_src})
endif()

# tests from lowest level library up.
# the order of libraries should be maintained, with higher libraries being added first in the list

set(onnxruntime_test_common_libs
  onnxruntime_test_utils
  onnxruntime_common
)

set(onnxruntime_test_ir_libs
  onnxruntime_test_utils
  onnxruntime_graph
  onnxruntime_common
)

set(onnxruntime_test_optimizer_libs
  onnxruntime_test_utils
  onnxruntime_framework
  onnxruntime_util
  onnxruntime_graph
  onnxruntime_common
)

set(onnxruntime_test_framework_libs
  onnxruntime_test_utils_for_framework
  onnxruntime_framework
  onnxruntime_util
  onnxruntime_graph
  onnxruntime_common
  onnxruntime_mlas
  )

set(onnxruntime_test_server_libs
  onnxruntime_test_utils_for_framework
  onnxruntime_test_utils_for_server
)

if(WIN32)
    list(APPEND onnxruntime_test_framework_libs Advapi32)
endif()

set (onnxruntime_test_providers_dependencies ${onnxruntime_EXTERNAL_DEPENDENCIES})

if(onnxruntime_USE_CUDA)
  list(APPEND onnxruntime_test_providers_dependencies onnxruntime_providers_cuda)
endif()

if(onnxruntime_USE_DNNL)
  list(APPEND onnxruntime_test_providers_dependencies onnxruntime_providers_dnnl)
endif()

if(onnxruntime_USE_NGRAPH)
  list(APPEND onnxruntime_test_providers_dependencies onnxruntime_providers_ngraph)
endif()

if(onnxruntime_USE_OPENVINO)
  list(APPEND onnxruntime_test_providers_dependencies onnxruntime_providers_openvino)
endif()

if(onnxruntime_USE_NNAPI)
  list(APPEND onnxruntime_test_providers_dependencies onnxruntime_providers_nnapi)
endif()

if(onnxruntime_USE_FEATURIZERS)
   list(APPEND onnxruntime_test_providers_dependencies onnxruntime_featurizers)
endif()

if(onnxruntime_USE_DML)
  list(APPEND onnxruntime_test_providers_dependencies onnxruntime_providers_dml)
endif()

file(GLOB_RECURSE onnxruntime_test_tvm_src CONFIGURE_DEPENDS
  "${ONNXRUNTIME_ROOT}/test/tvm/*.h"
  "${ONNXRUNTIME_ROOT}/test/tvm/*.cc"
  )

file(GLOB_RECURSE onnxruntime_test_openvino_src
  "${ONNXRUNTIME_ROOT}/test/openvino/*.h"
  "${ONNXRUNTIME_ROOT}/test/openvino/*.cc"
 )

if(onnxruntime_USE_NUPHAR)
  list(APPEND onnxruntime_test_framework_src_patterns  ${TEST_SRC_DIR}/framework/nuphar/*)
  list(APPEND onnxruntime_test_framework_libs onnxruntime_providers_nuphar)
  list(APPEND onnxruntime_test_providers_dependencies onnxruntime_providers_nuphar)
  list(APPEND onnxruntime_test_providers_libs onnxruntime_providers_nuphar)
endif()

if(onnxruntime_USE_ACL)
  list(APPEND onnxruntime_test_providers_dependencies onnxruntime_providers_acl)
endif()

if (onnxruntime_ENABLE_MICROSOFT_INTERNAL)
  include(onnxruntime_unittests_internal.cmake)
endif()

if (onnxruntime_ENABLE_LANGUAGE_INTEROP_OPS)
  set(ONNXRUNTIME_INTEROP_TEST_LIBS PRIVATE onnxruntime_language_interop onnxruntime_pyop)
endif()

set(ONNXRUNTIME_TEST_LIBS
    onnxruntime_session
    ${ONNXRUNTIME_INTEROP_TEST_LIBS}
    ${onnxruntime_libs}
    ${PROVIDERS_CUDA}
    ${PROVIDERS_DNNL}
    ${PROVIDERS_TENSORRT}
    ${PROVIDERS_NGRAPH}
    ${PROVIDERS_OPENVINO}
    ${PROVIDERS_NUPHAR}
    ${PROVIDERS_NNAPI}
    ${PROVIDERS_DML}
    ${PROVIDERS_ACL}
    onnxruntime_optimizer
    onnxruntime_providers
    onnxruntime_util
    ${onnxruntime_tvm_libs}
    onnxruntime_framework
    onnxruntime_util
    onnxruntime_graph
    onnxruntime_common
    onnxruntime_mlas
)

set(onnxruntime_test_providers_libs
    onnxruntime_test_utils_for_framework
    ${ONNXRUNTIME_TEST_LIBS}
  )

if(onnxruntime_USE_TENSORRT)
  list(APPEND onnxruntime_test_framework_src_patterns  ${TEST_SRC_DIR}/providers/tensorrt/*)
  list(APPEND onnxruntime_test_framework_libs onnxruntime_providers_tensorrt)
  list(APPEND onnxruntime_test_providers_dependencies onnxruntime_providers_tensorrt)
  list(APPEND onnxruntime_test_providers_libs onnxruntime_providers_tensorrt)
endif()

if(onnxruntime_USE_NNAPI)
  list(APPEND onnxruntime_test_framework_src_patterns  ${TEST_SRC_DIR}/providers/nnapi/*)
  list(APPEND onnxruntime_test_framework_libs onnxruntime_providers_nnapi)
  list(APPEND onnxruntime_test_providers_dependencies onnxruntime_providers_nnapi)
  list(APPEND onnxruntime_test_providers_libs onnxruntime_providers_nnapi)
endif()

if(WIN32)
  if (onnxruntime_USE_TVM)
    list(APPEND disabled_warnings ${DISABLED_WARNINGS_FOR_TVM})
  endif()
endif()

file(GLOB onnxruntime_test_framework_src CONFIGURE_DEPENDS
  ${onnxruntime_test_framework_src_patterns}
  )

#with auto initialize onnxruntime
add_library(onnxruntime_test_utils_for_framework ${onnxruntime_test_utils_src})
onnxruntime_add_include_to_target(onnxruntime_test_utils_for_framework onnxruntime_framework gtest onnx onnx_proto)
if (onnxruntime_USE_FULL_PROTOBUF)
  target_compile_definitions(onnxruntime_test_utils_for_framework PRIVATE USE_FULL_PROTOBUF=1)
endif()
if (onnxruntime_USE_DNNL)
  target_compile_definitions(onnxruntime_test_utils_for_framework PUBLIC USE_DNNL=1)
endif()
if (onnxruntime_USE_DML)
  target_add_dml(onnxruntime_test_utils_for_framework)
endif()
add_dependencies(onnxruntime_test_utils_for_framework ${onnxruntime_EXTERNAL_DEPENDENCIES})
target_include_directories(onnxruntime_test_utils_for_framework PUBLIC "${TEST_SRC_DIR}/util/include" PRIVATE ${eigen_INCLUDE_DIRS} ${ONNXRUNTIME_ROOT})
# Add the define for conditionally using the framework Environment class in TestEnvironment
target_compile_definitions(onnxruntime_test_utils_for_framework PUBLIC "HAVE_FRAMEWORK_LIB")
set_target_properties(onnxruntime_test_utils_for_framework PROPERTIES FOLDER "ONNXRuntimeTest")

#without auto initialize onnxruntime
add_library(onnxruntime_test_utils ${onnxruntime_test_utils_src})
onnxruntime_add_include_to_target(onnxruntime_test_utils onnxruntime_framework gtest onnx onnx_proto)
if (onnxruntime_USE_FULL_PROTOBUF)
  target_compile_definitions(onnxruntime_test_utils PRIVATE USE_FULL_PROTOBUF=1)
endif()
if (onnxruntime_USE_DNNL)
  target_compile_definitions(onnxruntime_test_utils PUBLIC USE_DNNL=1)
endif()
if (onnxruntime_USE_DML)
  target_add_dml(onnxruntime_test_utils)
endif()
add_dependencies(onnxruntime_test_utils ${onnxruntime_EXTERNAL_DEPENDENCIES})
target_include_directories(onnxruntime_test_utils PUBLIC "${TEST_SRC_DIR}/util/include" PRIVATE ${eigen_INCLUDE_DIRS} ${ONNXRUNTIME_ROOT})
set_target_properties(onnxruntime_test_utils PROPERTIES FOLDER "ONNXRuntimeTest")

if (SingleUnitTestProject)
  set(all_tests ${onnxruntime_test_common_src} ${onnxruntime_test_ir_src} ${onnxruntime_test_optimizer_src} ${onnxruntime_test_framework_src} ${onnxruntime_test_providers_src})
  set(all_dependencies ${onnxruntime_test_providers_dependencies} )

  if (onnxruntime_USE_TVM)
    list(APPEND all_tests ${onnxruntime_test_tvm_src})
  endif()
  if (onnxruntime_USE_OPENVINO)
    list(APPEND all_tests ${onnxruntime_test_openvino_src})
  endif()
  # we can only have one 'main', so remove them all and add back the providers test_main as it sets
  # up everything we need for all tests
  file(GLOB_RECURSE test_mains CONFIGURE_DEPENDS
    "${TEST_SRC_DIR}/*/test_main.cc"
    )
  list(REMOVE_ITEM all_tests ${test_mains})
  list(APPEND all_tests "${TEST_SRC_DIR}/providers/test_main.cc")

  # this is only added to onnxruntime_test_framework_libs above, but we use onnxruntime_test_providers_libs for the onnxruntime_test_all target.
  # for now, add it here. better is probably to have onnxruntime_test_providers_libs use the full onnxruntime_test_framework_libs
  # list given it's built on top of that library and needs all the same dependencies.
  if(WIN32)
    list(APPEND onnxruntime_test_providers_libs Advapi32)
  endif()

  AddTest(
    TARGET onnxruntime_test_all
    SOURCES ${all_tests}
    LIBS ${onnxruntime_test_providers_libs} ${onnxruntime_test_common_libs}
    DEPENDS ${all_dependencies}
  )

  # the default logger tests conflict with the need to have an overall default logger
  # so skip in this type of
  target_compile_definitions(onnxruntime_test_all PUBLIC -DSKIP_DEFAULT_LOGGER_TESTS)

  if (onnxruntime_ENABLE_LANGUAGE_INTEROP_OPS)
    target_link_libraries(onnxruntime_test_all PRIVATE onnxruntime_language_interop onnxruntime_pyop)
  endif()

  set(test_data_target onnxruntime_test_all)
else()
  AddTest(
    TARGET onnxruntime_test_common
    SOURCES ${onnxruntime_test_common_src}
    LIBS ${onnxruntime_test_common_libs}
    DEPENDS ${onnxruntime_EXTERNAL_DEPENDENCIES}
  )

  AddTest(
    TARGET onnxruntime_test_ir
    SOURCES ${onnxruntime_test_ir_src}
    LIBS ${onnxruntime_test_ir_libs}
    DEPENDS ${onnxruntime_EXTERNAL_DEPENDENCIES}
  )

  AddTest(
    TARGET onnxruntime_test_optimizer
    SOURCES ${onnxruntime_test_optimizer_src}
    LIBS ${onnxruntime_test_optimizer_libs}
    DEPENDS ${onnxruntime_EXTERNAL_DEPENDENCIES}
  )

  AddTest(
    TARGET onnxruntime_test_framework
    SOURCES ${onnxruntime_test_framework_src}
    LIBS ${onnxruntime_test_framework_libs}
    # code smell! see if CPUExecutionProvider should move to framework so onnxruntime_providers isn't needed.
    DEPENDS ${onnxruntime_test_providers_dependencies}
  )

  AddTest(
    TARGET onnxruntime_test_providers
    SOURCES ${onnxruntime_test_providers_src}
    LIBS ${onnxruntime_test_providers_libs}
    DEPENDS ${onnxruntime_test_providers_dependencies}
  )

  set(test_data_target onnxruntime_test_ir)
endif()  # SingleUnitTestProject

# standalone test for inference session without environment
# the normal test executables set up a default runtime environment, which we don't want here
AddTest(
  TARGET onnxruntime_test_framework_session_without_environment_standalone
  SOURCES "${TEST_SRC_DIR}/framework/inference_session_without_environment/inference_session_without_environment_standalone_test.cc" "${TEST_SRC_DIR}/framework/test_main.cc"
  LIBS  onnxruntime_test_utils ${ONNXRUNTIME_TEST_LIBS}
  DEPENDS ${onnxruntime_EXTERNAL_DEPENDENCIES}
)


#
# onnxruntime_ir_graph test data
#
set(TEST_DATA_SRC ${TEST_SRC_DIR}/testdata)
set(TEST_DATA_DES $<TARGET_FILE_DIR:${test_data_target}>/testdata)

# Copy test data from source to destination.
add_custom_command(
  TARGET ${test_data_target} POST_BUILD
  COMMAND ${CMAKE_COMMAND} -E copy_directory
  ${TEST_DATA_SRC}
  ${TEST_DATA_DES})
if(WIN32)
  if (onnxruntime_USE_DNNL)
    list(APPEND onnx_test_libs dnnl)
    add_custom_command(
      TARGET ${test_data_target} POST_BUILD
      COMMAND ${CMAKE_COMMAND} -E copy ${DNNL_DLL_PATH} $<TARGET_FILE_DIR:${test_data_target}>
      )
  endif()
  if (onnxruntime_USE_MKLML)
    add_custom_command(
      TARGET ${test_data_target} POST_BUILD
      COMMAND ${CMAKE_COMMAND} -E copy
      ${MKLML_LIB_DIR}/${MKLML_SHARED_LIB} ${MKLML_LIB_DIR}/${IOMP5MD_SHARED_LIB}
      $<TARGET_FILE_DIR:${test_data_target}>
    )
  endif()
  if (onnxruntime_USE_OPENVINO)
    add_custom_command(
      TARGET ${test_data_target} POST_BUILD
      COMMAND ${CMAKE_COMMAND} -E copy
      ${OPENVINO_CPU_EXTENSION_DIR}/${OPENVINO_CPU_EXTENSION_LIB}
      $<TARGET_FILE_DIR:${test_data_target}>
    )
  endif()
  if (onnxruntime_USE_NGRAPH)
    add_custom_command(
      TARGET ${test_data_target} POST_BUILD
      COMMAND ${CMAKE_COMMAND} -E copy_directory
      ${ngraph_LIBRARIES}/
      $<TARGET_FILE_DIR:${test_data_target}>
    )
  endif()
  if (onnxruntime_USE_TVM)
    add_custom_command(
      TARGET ${test_data_target} POST_BUILD
      COMMAND ${CMAKE_COMMAND} -E copy $<TARGET_FILE:tvm> $<TARGET_FILE_DIR:${test_data_target}>
      )
  endif()
endif()

add_library(onnx_test_data_proto ${TEST_SRC_DIR}/proto/tml.proto)
add_dependencies(onnx_test_data_proto onnx_proto ${onnxruntime_EXTERNAL_DEPENDENCIES})

if(WIN32)
  target_compile_options(onnx_test_data_proto PRIVATE "/wd4125" "/wd4456" "/wd4100" "/wd4267")  
else()
  if(HAS_UNUSED_PARAMETER)
    target_compile_options(onnx_test_data_proto PRIVATE "-Wno-unused-parameter")
  endif()
  if(HAS_UNUSED_VARIABLE)
    target_compile_options(onnx_test_data_proto PRIVATE "-Wno-unused-variable")
  endif()
  if(HAS_UNUSED_BUT_SET_VARIABLE)    
    target_compile_options(onnx_test_data_proto PRIVATE "-Wno-unused-but-set-variable")
  endif()
endif()
add_dependencies(onnx_test_data_proto onnx_proto ${onnxruntime_EXTERNAL_DEPENDENCIES})

onnxruntime_add_include_to_target(onnx_test_data_proto onnx_proto)
target_include_directories(onnx_test_data_proto PRIVATE ${CMAKE_CURRENT_BINARY_DIR} ${CMAKE_CURRENT_BINARY_DIR}/onnx)
set_target_properties(onnx_test_data_proto PROPERTIES FOLDER "ONNXRuntimeTest")
onnxruntime_protobuf_generate(APPEND_PATH IMPORT_DIRS ${ONNXRUNTIME_ROOT}/core/protobuf TARGET onnx_test_data_proto)

set(onnx_test_runner_src_dir ${TEST_SRC_DIR}/onnx)
set(onnx_test_runner_common_srcs
  ${onnx_test_runner_src_dir}/TestResultStat.cc
  ${onnx_test_runner_src_dir}/TestResultStat.h
  ${onnx_test_runner_src_dir}/testenv.h
  ${onnx_test_runner_src_dir}/FixedCountFinishCallback.h
  ${onnx_test_runner_src_dir}/TestCaseResult.cc
  ${onnx_test_runner_src_dir}/TestCaseResult.h
  ${onnx_test_runner_src_dir}/testenv.cc
  ${onnx_test_runner_src_dir}/heap_buffer.h
  ${onnx_test_runner_src_dir}/heap_buffer.cc
  ${onnx_test_runner_src_dir}/OrtValueList.h
  ${onnx_test_runner_src_dir}/runner.h
  ${onnx_test_runner_src_dir}/runner.cc
  ${onnx_test_runner_src_dir}/TestCase.cc
  ${onnx_test_runner_src_dir}/TestCase.h
  ${onnx_test_runner_src_dir}/onnxruntime_event.h
  ${onnx_test_runner_src_dir}/sync_api.h
  ${onnx_test_runner_src_dir}/sync_api.cc
  ${onnx_test_runner_src_dir}/callback.h
  ${onnx_test_runner_src_dir}/callback.cc
  ${onnx_test_runner_src_dir}/mem_buffer.h
  ${onnx_test_runner_src_dir}/tensorprotoutils.h
  ${onnx_test_runner_src_dir}/tensorprotoutils.cc)

if(WIN32)
  set(wide_get_opt_src_dir ${TEST_SRC_DIR}/win_getopt/wide)
  add_library(win_getopt_wide ${wide_get_opt_src_dir}/getopt.cc ${wide_get_opt_src_dir}/include/getopt.h)
  target_include_directories(win_getopt_wide INTERFACE ${wide_get_opt_src_dir}/include)
  set_target_properties(win_getopt_wide PROPERTIES FOLDER "ONNXRuntimeTest")
  set(onnx_test_runner_common_srcs ${onnx_test_runner_common_srcs})
  set(GETOPT_LIB_WIDE win_getopt_wide)
endif()

add_library(onnx_test_runner_common ${onnx_test_runner_common_srcs})
onnxruntime_add_include_to_target(onnx_test_runner_common onnxruntime_common onnxruntime_framework onnxruntime_test_utils onnx onnx_proto)
add_dependencies(onnx_test_runner_common onnx_test_data_proto ${onnxruntime_EXTERNAL_DEPENDENCIES})
target_include_directories(onnx_test_runner_common PRIVATE ${eigen_INCLUDE_DIRS} ${CMAKE_CURRENT_BINARY_DIR} ${CMAKE_CURRENT_BINARY_DIR}/onnx ${ONNXRUNTIME_ROOT} ${REPO_ROOT}/cmake/external/re2)
set_target_properties(onnx_test_runner_common PROPERTIES FOLDER "ONNXRuntimeTest")

set(onnx_test_libs
  onnxruntime_test_utils
  ${ONNXRUNTIME_TEST_LIBS}
  onnx_test_data_proto
  re2)

list(APPEND onnx_test_libs ${onnxruntime_EXTERNAL_LIBRARIES} libprotobuf) # test code uses delimited parsing and hence needs to link with the full protobuf

if (onnxruntime_ENABLE_LANGUAGE_INTEROP_OPS)
  list(APPEND onnx_test_libs onnxruntime_language_interop onnxruntime_pyop)
endif()

add_executable(onnx_test_runner ${onnx_test_runner_src_dir}/main.cc)
target_link_libraries(onnx_test_runner PRIVATE onnx_test_runner_common ${GETOPT_LIB_WIDE} ${onnx_test_libs})
target_include_directories(onnx_test_runner PRIVATE ${ONNXRUNTIME_ROOT})
set_target_properties(onnx_test_runner PROPERTIES FOLDER "ONNXRuntimeTest")

if (onnxruntime_USE_TVM)
  if (WIN32)
    target_link_options(onnx_test_runner PRIVATE "/STACK:4000000")
  endif()
endif()

install(TARGETS onnx_test_runner
        ARCHIVE  DESTINATION ${CMAKE_INSTALL_LIBDIR}
        LIBRARY  DESTINATION ${CMAKE_INSTALL_LIBDIR}
        RUNTIME  DESTINATION ${CMAKE_INSTALL_BINDIR})

if(onnxruntime_BUILD_BENCHMARKS)
  add_executable(onnxruntime_benchmark ${TEST_SRC_DIR}/onnx/microbenchmark/main.cc ${TEST_SRC_DIR}/onnx/microbenchmark/modeltest.cc)
  target_include_directories(onnxruntime_benchmark PRIVATE ${ONNXRUNTIME_ROOT} ${onnxruntime_graph_header} benchmark)
  if(WIN32)
    target_compile_options(onnxruntime_benchmark PRIVATE "$<$<COMPILE_LANGUAGE:CUDA>:-Xcompiler /wd4141>"
                      "$<$<NOT:$<COMPILE_LANGUAGE:CUDA>>:/wd4141>")
  endif()
  target_link_libraries(onnxruntime_benchmark PRIVATE onnx_test_runner_common benchmark ${onnx_test_libs})
  add_dependencies(onnxruntime_benchmark ${onnxruntime_EXTERNAL_DEPENDENCIES})
  set_target_properties(onnxruntime_benchmark PROPERTIES FOLDER "ONNXRuntimeTest")
endif()

if(WIN32)
  target_compile_options(onnx_test_runner_common PRIVATE -D_CRT_SECURE_NO_WARNINGS)
endif()

add_test(NAME onnx_test_pytorch_converted
  COMMAND onnx_test_runner ${PROJECT_SOURCE_DIR}/external/onnx/onnx/backend/test/data/pytorch-converted)
add_test(NAME onnx_test_pytorch_operator
  COMMAND onnx_test_runner ${PROJECT_SOURCE_DIR}/external/onnx/onnx/backend/test/data/pytorch-operator)

#perf test runner
set(onnxruntime_perf_test_src_dir ${TEST_SRC_DIR}/perftest)
set(onnxruntime_perf_test_src_patterns
"${onnxruntime_perf_test_src_dir}/*.cc"
"${onnxruntime_perf_test_src_dir}/*.h")

if(WIN32)
  list(APPEND onnxruntime_perf_test_src_patterns
    "${onnxruntime_perf_test_src_dir}/windows/*.cc"
    "${onnxruntime_perf_test_src_dir}/windows/*.h" )
else ()
  list(APPEND onnxruntime_perf_test_src_patterns
    "${onnxruntime_perf_test_src_dir}/posix/*.cc"
    "${onnxruntime_perf_test_src_dir}/posix/*.h" )
endif()

file(GLOB onnxruntime_perf_test_src CONFIGURE_DEPENDS
  ${onnxruntime_perf_test_src_patterns}
  )
add_executable(onnxruntime_perf_test ${onnxruntime_perf_test_src} ${ONNXRUNTIME_ROOT}/core/framework/path_lib.cc)

target_include_directories(onnxruntime_perf_test PRIVATE ${onnx_test_runner_src_dir} ${ONNXRUNTIME_ROOT}
        ${eigen_INCLUDE_DIRS} ${extra_includes} ${onnxruntime_graph_header} ${onnxruntime_exec_src_dir}
        ${CMAKE_CURRENT_BINARY_DIR} ${CMAKE_CURRENT_BINARY_DIR}/onnx)
if (WIN32)
  target_compile_options(onnxruntime_perf_test PRIVATE ${disabled_warnings})
  SET(SYS_PATH_LIB shlwapi)
endif()

if (onnxruntime_BUILD_SHARED_LIB)
  set(onnxruntime_perf_test_libs onnxruntime_test_utils onnx_test_runner_common onnxruntime_common re2
          onnx_test_data_proto onnx_proto libprotobuf ${GETOPT_LIB_WIDE} onnxruntime ${onnxruntime_EXTERNAL_LIBRARIES}
          ${SYS_PATH_LIB} ${CMAKE_DL_LIBS})
  if(onnxruntime_USE_NSYNC)
    list(APPEND onnxruntime_perf_test_libs nsync_cpp)
  endif()
  target_link_libraries(onnxruntime_perf_test PRIVATE ${onnxruntime_perf_test_libs} Threads::Threads)
  if(tensorflow_C_PACKAGE_PATH)
    target_include_directories(onnxruntime_perf_test PRIVATE ${tensorflow_C_PACKAGE_PATH}/include)
    target_link_directories(onnxruntime_perf_test PRIVATE ${tensorflow_C_PACKAGE_PATH}/lib)
    target_link_libraries(onnxruntime_perf_test PRIVATE tensorflow)
    target_compile_definitions(onnxruntime_perf_test PRIVATE HAVE_TENSORFLOW)
  endif()
else()
  target_link_libraries(onnxruntime_perf_test PRIVATE onnx_test_runner_common ${GETOPT_LIB_WIDE} ${onnx_test_libs})
endif()
set_target_properties(onnxruntime_perf_test PROPERTIES FOLDER "ONNXRuntimeTest")

if (onnxruntime_ENABLE_LANGUAGE_INTEROP_OPS AND NOT onnxruntime_BUILD_SHARED_LIB)
  target_link_libraries(onnxruntime_perf_test PRIVATE onnxruntime_language_interop onnxruntime_pyop)
endif()

if (onnxruntime_USE_TVM)
  if (WIN32)
    target_link_options(onnxruntime_perf_test PRIVATE "/STACK:4000000")
  endif()
endif()

# Opaque API test can not be a part of the shared lib tests since it is using
# C++ internals apis to register custom type, kernel and schema. It also can not
# a part of providers unit tests since it requires its own environment.
set(opaque_api_test_srcs ${ONNXRUNTIME_ROOT}/test/opaque_api/test_opaque_api.cc)

AddTest(
  TARGET opaque_api_test
  SOURCES ${opaque_api_test_srcs}
  LIBS ${onnxruntime_test_providers_libs} ${onnxruntime_test_common_libs}
  DEPENDS ${onnxruntime_test_providers_dependencies}
)

if (onnxruntime_ENABLE_LANGUAGE_INTEROP_OPS)
  target_link_libraries(opaque_api_test PRIVATE onnxruntime_language_interop onnxruntime_pyop)
endif()


# shared lib
if (onnxruntime_BUILD_SHARED_LIB)
  add_library(onnxruntime_mocked_allocator ${ONNXRUNTIME_ROOT}/test/util/test_allocator.cc)
  target_include_directories(onnxruntime_mocked_allocator PUBLIC ${ONNXRUNTIME_ROOT}/test/util/include)
  set_target_properties(onnxruntime_mocked_allocator PROPERTIES FOLDER "ONNXRuntimeTest")

  #################################################################
  # test inference using shared lib
  set (ONNXRUNTIME_SHARED_LIB_TEST_SRC_DIR "${ONNXRUNTIME_ROOT}/test/shared_lib")
  set (onnxruntime_shared_lib_test_SRC
          ${ONNXRUNTIME_SHARED_LIB_TEST_SRC_DIR}/test_fixture.h
          ${ONNXRUNTIME_SHARED_LIB_TEST_SRC_DIR}/test_inference.cc
          ${ONNXRUNTIME_SHARED_LIB_TEST_SRC_DIR}/test_session_options.cc
          ${ONNXRUNTIME_SHARED_LIB_TEST_SRC_DIR}/test_run_options.cc
          ${ONNXRUNTIME_SHARED_LIB_TEST_SRC_DIR}/test_allocator.cc
          ${ONNXRUNTIME_SHARED_LIB_TEST_SRC_DIR}/test_nontensor_types.cc)
  if(onnxruntime_RUN_ONNX_TESTS)
    list(APPEND onnxruntime_shared_lib_test_SRC ${ONNXRUNTIME_SHARED_LIB_TEST_SRC_DIR}/test_io_types.cc)
  endif()
  if (NOT(${CMAKE_SYSTEM_NAME} MATCHES "Darwin"))
    #for some reason, these tests are failing. Need investigation.
    if (onnxruntime_USE_FULL_PROTOBUF)
      list(APPEND onnxruntime_shared_lib_test_SRC ${ONNXRUNTIME_SHARED_LIB_TEST_SRC_DIR}/test_model_loading.cc)
    endif()
  endif()
  set(onnxruntime_shared_lib_test_LIBS onnxruntime_mocked_allocator onnxruntime_test_utils onnxruntime_common
          onnx_proto)
  if(onnxruntime_USE_NSYNC)
    list(APPEND onnxruntime_shared_lib_test_LIBS nsync_cpp)
  endif()
  AddTest(DYN
          TARGET onnxruntime_shared_lib_test
          SOURCES ${onnxruntime_shared_lib_test_SRC}
          LIBS ${onnxruntime_shared_lib_test_LIBS}
          protobuf::libprotobuf
          DEPENDS ${all_dependencies}
  )
endif()

<<<<<<< HEAD
=======
if (onnxruntime_BUILD_SERVER)
  file(GLOB onnxruntime_test_server_src
    "${TEST_SRC_DIR}/server/unit_tests/*.cc"
    "${TEST_SRC_DIR}/server/unit_tests/*.h"
  )

  file(GLOB onnxruntime_integration_test_server_src
    "${TEST_SRC_DIR}/server/integration_tests/*.py"
  )
  if(NOT WIN32)
    if(HAS_UNUSED_PARAMETER)
      set_source_files_properties("${TEST_SRC_DIR}/server/unit_tests/json_handling_tests.cc" PROPERTIES COMPILE_FLAGS -Wno-unused-parameter)
      set_source_files_properties("${TEST_SRC_DIR}/server/unit_tests/converter_tests.cc" PROPERTIES COMPILE_FLAGS -Wno-unused-parameter)
      set_source_files_properties("${TEST_SRC_DIR}/server/unit_tests/util_tests.cc" PROPERTIES COMPILE_FLAGS -Wno-unused-parameter)
      set_source_files_properties("${TEST_SRC_DIR}/server/unit_tests/prediction_service_impl_test.cc" PROPERTIES COMPILE_FLAGS -Wno-unused-parameter)
      set_source_files_properties("${TEST_SRC_DIR}/server/unit_tests/executor_test.cc" PROPERTIES COMPILE_FLAGS -Wno-unused-parameter)
    endif()
  endif()

  add_library(onnxruntime_test_utils_for_server ${onnxruntime_test_server_src})
  onnxruntime_add_include_to_target(onnxruntime_test_utils_for_server onnxruntime_test_utils_for_framework gtest gmock onnx onnx_proto server_proto server_grpc_proto)
  add_dependencies(onnxruntime_test_utils_for_server onnxruntime_server_lib onnxruntime_server_http_core_lib Boost ${onnxruntime_EXTERNAL_DEPENDENCIES})
  target_include_directories(onnxruntime_test_utils_for_server PUBLIC ${Boost_INCLUDE_DIR} ${REPO_ROOT}/cmake/external/re2 ${CMAKE_CURRENT_BINARY_DIR}/onnx ${ONNXRUNTIME_ROOT}/server ${ONNXRUNTIME_ROOT}/server/http ${ONNXRUNTIME_ROOT}/server/http/core  ${ONNXRUNTIME_ROOT}/server/grpc ${ONNXRUNTIME_ROOT}/server ${ONNXRUNTIME_ROOT}/server/core PRIVATE ${ONNXRUNTIME_ROOT})
 if (onnxruntime_USE_OPENVINO)
   message(${OPENVINO_INCLUDE_DIR})
   target_include_directories(onnxruntime_test_utils_for_server PUBLIC ${OPENVINO_INCLUDE_DIR} ${OPENVINO_TBB_INCLUDE_DIR})
 endif()
  if(UNIX)
    target_compile_options(onnxruntime_test_utils_for_server PRIVATE "$<$<COMPILE_LANGUAGE:CUDA>:SHELL:-Xcompiler -Wno-error=sign-compare>"
            "$<$<NOT:$<COMPILE_LANGUAGE:CUDA>>:-Wno-error=sign-compare>")
  endif()
  target_link_libraries(onnxruntime_test_utils_for_server ${Boost_LIBRARIES} spdlog::spdlog server_grpc_proto)


  AddTest(
    TARGET onnxruntime_server_tests
    SOURCES ${onnxruntime_test_server_src}
    LIBS ${onnxruntime_test_server_libs} server_proto server_grpc_proto onnxruntime_server_lib ${onnxruntime_test_providers_libs}
    DEPENDS ${onnxruntime_EXTERNAL_DEPENDENCIES}
  )

  onnxruntime_protobuf_generate(
          APPEND_PATH IMPORT_DIRS ${REPO_ROOT}/cmake/external/protobuf/src ${ONNXRUNTIME_ROOT}/server/protobuf ${ONNXRUNTIME_ROOT}/core/protobuf
          PROTOS ${ONNXRUNTIME_ROOT}/server/protobuf/predict.proto ${ONNXRUNTIME_ROOT}/server/protobuf/onnx-ml.proto
          LANGUAGE python
          TARGET onnxruntime_server_tests
          OUT_VAR server_test_py)

  set(grpc_py "${CMAKE_CURRENT_BINARY_DIR}/prediction_service_pb2_grpc.py")

  add_custom_command(
    TARGET onnxruntime_server_tests
    COMMAND $<TARGET_FILE:protobuf::protoc>
    ARGS
      --grpc_out "${CMAKE_CURRENT_BINARY_DIR}"
      --plugin=protoc-gen-grpc="${_GRPC_PY_PLUGIN_EXECUTABLE}"
      -I ${grpc_proto_path}
      "${grpc_proto}"
    DEPENDS "${grpc_proto}"
    COMMENT "Running ${_GRPC_PY_PLUGIN_EXECUTABLE} on ${grpc_proto}"
    )

  add_custom_command(
    TARGET onnxruntime_server_tests POST_BUILD
    COMMAND ${CMAKE_COMMAND} -E make_directory ${CMAKE_CURRENT_BINARY_DIR}/server_test
    COMMAND ${CMAKE_COMMAND} -E copy
      ${onnxruntime_integration_test_server_src}
      ${CMAKE_CURRENT_BINARY_DIR}/server_test/
      COMMAND ${CMAKE_COMMAND} -E copy
      ${CMAKE_CURRENT_BINARY_DIR}/onnx_ml_pb2.py
      ${CMAKE_CURRENT_BINARY_DIR}/server_test/
    COMMAND ${CMAKE_COMMAND} -E copy
      ${CMAKE_CURRENT_BINARY_DIR}/predict_pb2.py
      ${CMAKE_CURRENT_BINARY_DIR}/server_test/
    COMMAND ${CMAKE_COMMAND} -E copy
      ${grpc_py}
      ${CMAKE_CURRENT_BINARY_DIR}/server_test/
  )

endif()

>>>>>>> 408e600b
#some ETW tools
if(WIN32 AND onnxruntime_ENABLE_INSTRUMENT)
    add_executable(generate_perf_report_from_etl ${ONNXRUNTIME_ROOT}/tool/etw/main.cc ${ONNXRUNTIME_ROOT}/tool/etw/eparser.h ${ONNXRUNTIME_ROOT}/tool/etw/eparser.cc ${ONNXRUNTIME_ROOT}/tool/etw/TraceSession.h ${ONNXRUNTIME_ROOT}/tool/etw/TraceSession.cc)
    target_compile_definitions(generate_perf_report_from_etl PRIVATE "_CONSOLE" "_UNICODE" "UNICODE")
    target_link_libraries(generate_perf_report_from_etl PRIVATE tdh Advapi32)

    add_executable(compare_two_sessions ${ONNXRUNTIME_ROOT}/tool/etw/compare_two_sessions.cc ${ONNXRUNTIME_ROOT}/tool/etw/eparser.h ${ONNXRUNTIME_ROOT}/tool/etw/eparser.cc ${ONNXRUNTIME_ROOT}/tool/etw/TraceSession.h ${ONNXRUNTIME_ROOT}/tool/etw/TraceSession.cc)
    target_compile_definitions(compare_two_sessions PRIVATE "_CONSOLE" "_UNICODE" "UNICODE")
    target_link_libraries(compare_two_sessions PRIVATE ${GETOPT_LIB_WIDE} tdh Advapi32)
endif()

add_executable(onnxruntime_mlas_test ${TEST_SRC_DIR}/mlas/unittest.cpp)
target_include_directories(onnxruntime_mlas_test PRIVATE ${ONNXRUNTIME_ROOT}/core/mlas/inc ${ONNXRUNTIME_ROOT})
set(onnxruntime_mlas_test_libs onnxruntime_mlas onnxruntime_common)
if(onnxruntime_USE_NSYNC)
  list(APPEND onnxruntime_mlas_test_libs nsync_cpp)
endif()
list(APPEND onnxruntime_mlas_test_libs Threads::Threads)
target_link_libraries(onnxruntime_mlas_test PRIVATE ${onnxruntime_mlas_test_libs})
set_target_properties(onnxruntime_mlas_test PROPERTIES FOLDER "ONNXRuntimeTest")

add_library(custom_op_library SHARED ${REPO_ROOT}/onnxruntime/test/testdata/custom_op_library/custom_op_library.cc)
target_include_directories(custom_op_library PRIVATE ${REPO_ROOT}/include)
if(UNIX)
  if (APPLE)
    set(ONNXRUNTIME_CUSTOM_OP_LIB_LINK_FLAG "-Xlinker -dead_strip")
  else()
    set(ONNXRUNTIME_CUSTOM_OP_LIB_LINK_FLAG "-Xlinker --no-undefined -Xlinker --gc-sections")
  endif()
else()
  set(ONNXRUNTIME_CUSTOM_OP_LIB_LINK_FLAG "-DEF:${REPO_ROOT}/onnxruntime/test/testdata/custom_op_library/custom_op_library.def /IGNORE:4199")
  # need to ignore the linker warning 4199, due to some global linker flags failing here
endif()
set_property(TARGET custom_op_library APPEND_STRING PROPERTY LINK_FLAGS ${ONNXRUNTIME_CUSTOM_OP_LIB_LINK_FLAG})

if (onnxruntime_BUILD_JAVA)
    message(STATUS "Running Java tests")
    # Build and run tests
    set(onnxruntime4j_test_src
        ${REPO_ROOT}/java/src/test/java/ai/onnxruntime/InferenceTest.java
        ${REPO_ROOT}/java/src/test/java/ai/onnxruntime/TestHelpers.java
        ${REPO_ROOT}/java/src/test/java/ai/onnxruntime/OnnxMl.java
        ${REPO_ROOT}/java/src/test/java/ai/onnxruntime/UtilTest.java
        )

    # Create test directories
    file(MAKE_DIRECTORY "${CMAKE_CURRENT_BINARY_DIR}/java-tests/")
    file(MAKE_DIRECTORY "${CMAKE_CURRENT_BINARY_DIR}/java-tests/results")

    # Download test dependencies
    if (NOT EXISTS ${CMAKE_CURRENT_BINARY_DIR}/java-tests/junit-platform-console-standalone-1.5.2.jar)
        message("Downloading JUnit 5")
        file(DOWNLOAD https://repo1.maven.org/maven2/org/junit/platform/junit-platform-console-standalone/1.5.2/junit-platform-console-standalone-1.5.2.jar ${CMAKE_CURRENT_BINARY_DIR}/java-tests/junit-platform-console-standalone-1.5.2.jar EXPECTED_HASH SHA1=8d937d2b461018a876836362b256629f4da5feb1)
    endif()

    if (NOT EXISTS ${CMAKE_CURRENT_BINARY_DIR}/java-tests/protobuf-java-3.10.0.jar)
        message("Downloading protobuf-java 3.10.0")
        file(DOWNLOAD https://repo1.maven.org/maven2/com/google/protobuf/protobuf-java/3.10.0/protobuf-java-3.10.0.jar ${CMAKE_CURRENT_BINARY_DIR}/java-tests/protobuf-java-3.10.0.jar EXPECTED_HASH SHA1=410b61dd0088aab4caa05739558d43df248958c9)
    endif()

    # Build the test jar
    add_jar(onnxruntime4j_test SOURCES ${onnxruntime4j_test_src} VERSION ${ORT_VERSION} INCLUDE_JARS ${onnxruntime_jar_name} ${CMAKE_CURRENT_BINARY_DIR}/java-tests/junit-platform-console-standalone-1.5.2.jar ${CMAKE_CURRENT_BINARY_DIR}/java-tests/protobuf-java-3.10.0.jar)

    add_dependencies(onnxruntime4j_test onnxruntime4j_jni onnxruntime4j)
    get_property(onnxruntime_test_jar_name TARGET onnxruntime4j_test PROPERTY JAR_FILE)

    # Run the tests with JUnit's console launcher
    add_test(NAME java-api COMMAND ${Java_JAVA_EXECUTABLE} -jar ${CMAKE_CURRENT_BINARY_DIR}/java-tests/junit-platform-console-standalone-1.5.2.jar -cp ${CMAKE_CURRENT_BINARY_DIR}/java-tests/protobuf-java-3.10.0.jar -cp ${onnxruntime_test_jar_name} -cp ${onnxruntime_jar_binaries_platform} --scan-class-path --fail-if-no-tests --reports-dir=${CMAKE_CURRENT_BINARY_DIR}/java-tests/results --disable-banner WORKING_DIRECTORY ${REPO_ROOT})
endif()<|MERGE_RESOLUTION|>--- conflicted
+++ resolved
@@ -711,90 +711,6 @@
   )
 endif()
 
-<<<<<<< HEAD
-=======
-if (onnxruntime_BUILD_SERVER)
-  file(GLOB onnxruntime_test_server_src
-    "${TEST_SRC_DIR}/server/unit_tests/*.cc"
-    "${TEST_SRC_DIR}/server/unit_tests/*.h"
-  )
-
-  file(GLOB onnxruntime_integration_test_server_src
-    "${TEST_SRC_DIR}/server/integration_tests/*.py"
-  )
-  if(NOT WIN32)
-    if(HAS_UNUSED_PARAMETER)
-      set_source_files_properties("${TEST_SRC_DIR}/server/unit_tests/json_handling_tests.cc" PROPERTIES COMPILE_FLAGS -Wno-unused-parameter)
-      set_source_files_properties("${TEST_SRC_DIR}/server/unit_tests/converter_tests.cc" PROPERTIES COMPILE_FLAGS -Wno-unused-parameter)
-      set_source_files_properties("${TEST_SRC_DIR}/server/unit_tests/util_tests.cc" PROPERTIES COMPILE_FLAGS -Wno-unused-parameter)
-      set_source_files_properties("${TEST_SRC_DIR}/server/unit_tests/prediction_service_impl_test.cc" PROPERTIES COMPILE_FLAGS -Wno-unused-parameter)
-      set_source_files_properties("${TEST_SRC_DIR}/server/unit_tests/executor_test.cc" PROPERTIES COMPILE_FLAGS -Wno-unused-parameter)
-    endif()
-  endif()
-
-  add_library(onnxruntime_test_utils_for_server ${onnxruntime_test_server_src})
-  onnxruntime_add_include_to_target(onnxruntime_test_utils_for_server onnxruntime_test_utils_for_framework gtest gmock onnx onnx_proto server_proto server_grpc_proto)
-  add_dependencies(onnxruntime_test_utils_for_server onnxruntime_server_lib onnxruntime_server_http_core_lib Boost ${onnxruntime_EXTERNAL_DEPENDENCIES})
-  target_include_directories(onnxruntime_test_utils_for_server PUBLIC ${Boost_INCLUDE_DIR} ${REPO_ROOT}/cmake/external/re2 ${CMAKE_CURRENT_BINARY_DIR}/onnx ${ONNXRUNTIME_ROOT}/server ${ONNXRUNTIME_ROOT}/server/http ${ONNXRUNTIME_ROOT}/server/http/core  ${ONNXRUNTIME_ROOT}/server/grpc ${ONNXRUNTIME_ROOT}/server ${ONNXRUNTIME_ROOT}/server/core PRIVATE ${ONNXRUNTIME_ROOT})
- if (onnxruntime_USE_OPENVINO)
-   message(${OPENVINO_INCLUDE_DIR})
-   target_include_directories(onnxruntime_test_utils_for_server PUBLIC ${OPENVINO_INCLUDE_DIR} ${OPENVINO_TBB_INCLUDE_DIR})
- endif()
-  if(UNIX)
-    target_compile_options(onnxruntime_test_utils_for_server PRIVATE "$<$<COMPILE_LANGUAGE:CUDA>:SHELL:-Xcompiler -Wno-error=sign-compare>"
-            "$<$<NOT:$<COMPILE_LANGUAGE:CUDA>>:-Wno-error=sign-compare>")
-  endif()
-  target_link_libraries(onnxruntime_test_utils_for_server ${Boost_LIBRARIES} spdlog::spdlog server_grpc_proto)
-
-
-  AddTest(
-    TARGET onnxruntime_server_tests
-    SOURCES ${onnxruntime_test_server_src}
-    LIBS ${onnxruntime_test_server_libs} server_proto server_grpc_proto onnxruntime_server_lib ${onnxruntime_test_providers_libs}
-    DEPENDS ${onnxruntime_EXTERNAL_DEPENDENCIES}
-  )
-
-  onnxruntime_protobuf_generate(
-          APPEND_PATH IMPORT_DIRS ${REPO_ROOT}/cmake/external/protobuf/src ${ONNXRUNTIME_ROOT}/server/protobuf ${ONNXRUNTIME_ROOT}/core/protobuf
-          PROTOS ${ONNXRUNTIME_ROOT}/server/protobuf/predict.proto ${ONNXRUNTIME_ROOT}/server/protobuf/onnx-ml.proto
-          LANGUAGE python
-          TARGET onnxruntime_server_tests
-          OUT_VAR server_test_py)
-
-  set(grpc_py "${CMAKE_CURRENT_BINARY_DIR}/prediction_service_pb2_grpc.py")
-
-  add_custom_command(
-    TARGET onnxruntime_server_tests
-    COMMAND $<TARGET_FILE:protobuf::protoc>
-    ARGS
-      --grpc_out "${CMAKE_CURRENT_BINARY_DIR}"
-      --plugin=protoc-gen-grpc="${_GRPC_PY_PLUGIN_EXECUTABLE}"
-      -I ${grpc_proto_path}
-      "${grpc_proto}"
-    DEPENDS "${grpc_proto}"
-    COMMENT "Running ${_GRPC_PY_PLUGIN_EXECUTABLE} on ${grpc_proto}"
-    )
-
-  add_custom_command(
-    TARGET onnxruntime_server_tests POST_BUILD
-    COMMAND ${CMAKE_COMMAND} -E make_directory ${CMAKE_CURRENT_BINARY_DIR}/server_test
-    COMMAND ${CMAKE_COMMAND} -E copy
-      ${onnxruntime_integration_test_server_src}
-      ${CMAKE_CURRENT_BINARY_DIR}/server_test/
-      COMMAND ${CMAKE_COMMAND} -E copy
-      ${CMAKE_CURRENT_BINARY_DIR}/onnx_ml_pb2.py
-      ${CMAKE_CURRENT_BINARY_DIR}/server_test/
-    COMMAND ${CMAKE_COMMAND} -E copy
-      ${CMAKE_CURRENT_BINARY_DIR}/predict_pb2.py
-      ${CMAKE_CURRENT_BINARY_DIR}/server_test/
-    COMMAND ${CMAKE_COMMAND} -E copy
-      ${grpc_py}
-      ${CMAKE_CURRENT_BINARY_DIR}/server_test/
-  )
-
-endif()
-
->>>>>>> 408e600b
 #some ETW tools
 if(WIN32 AND onnxruntime_ENABLE_INSTRUMENT)
     add_executable(generate_perf_report_from_etl ${ONNXRUNTIME_ROOT}/tool/etw/main.cc ${ONNXRUNTIME_ROOT}/tool/etw/eparser.h ${ONNXRUNTIME_ROOT}/tool/etw/eparser.cc ${ONNXRUNTIME_ROOT}/tool/etw/TraceSession.h ${ONNXRUNTIME_ROOT}/tool/etw/TraceSession.cc)
